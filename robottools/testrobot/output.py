--- conflicted
+++ resolved
@@ -1,157 +1,143 @@
-# robotframework-tools
-#
-# Python Tools for Robot Framework and Test Libraries.
-#
-# Copyright (C) 2013-2015 Stefan Zimmermann <zimmermann.code@gmail.com>
-#
-# robotframework-tools is free software: you can redistribute it and/or modify
-# it under the terms of the GNU General Public License as published by
-# the Free Software Foundation, either version 3 of the License, or
-# (at your option) any later version.
-#
-# robotframework-tools is distributed in the hope that it will be useful,
-# but WITHOUT ANY WARRANTY; without even the implied warranty of
-# MERCHANTABILITY or FITNESS FOR A PARTICULAR PURPOSE.  See the
-# GNU General Public License for more details.
-#
-# You should have received a copy of the GNU General Public License
-# along with robotframework-tools. If not, see <http://www.gnu.org/licenses/>.
-
-"""robottools.testrobot.output
-
-.. moduleauthor:: Stefan Zimmermann <zimmermann.code@gmail.com>
-"""
-__all__ = ['Output']
-
-import re
-import sys
-import logging
-
-from robot.output import LOGGER, LEVELS as LOG_LEVELS
-from robot.output.loggerhelper import AbstractLogger
-from robot.output.pyloggingconf import RobotHandler
-
-from .highlighting import Highlighter
-
-
-LOG_LEVELS_MAX_WIDTH = max(map(len, LOG_LEVELS))
-
-
-LOG_LEVEL_COLORS = {
-  'FAIL': 'red',
-  'ERROR': 'red',
-  'WARN': 'yellow',
-  }
-
-
-class LoggingHandler(RobotHandler):
-    def __enter__(self):
-        #HACK: Adapted from robot.output.pyloggingconf.initialize()
-        self._old_logging_raiseExceptions = logging.raiseExceptions
-        logging.raiseExceptions = False
-        logging.getLogger().addHandler(self)
-
-    def __exit__(self, *exc):
-        logging.getLogger().removeHandler(self)
-        logging.raiseExceptions = self._old_logging_raiseExceptions
-        del self._old_logging_raiseExceptions
-
-
-class Output(AbstractLogger):
-    def __init__(self, log_level='INFO'):
-        AbstractLogger.__init__(self, level=log_level)
-        self.logging_handler = LoggingHandler()
-        # streams to be used internally for writing messages
-        # - see self.__enter__() and self.message()
-        self._out = self._err = None
-
-    def set_log_level(self, level):
-        return self.set_level(level)
-
-    def __enter__(self):
-        # save sys.stdout and sys.stderr for writing
-        self._out = sys.stdout
-        self._err = sys.stderr
-        #HACK: Dynamically (un)register Output:
-        LOGGER.disable_message_cache()
-        LOGGER.unregister_console_logger()
-        LOGGER.register_logger(self)
-        # Catch global logging:
-        self.logging_handler.__enter__()
-
-    def __exit__(self, *exc):
-        #HACK:
-        self.logging_handler.__exit__(*exc)
-        LOGGER.unregister_logger(self)
-        # unset internal streams
-        self._out = self._err = None
-
-<<<<<<< HEAD
-    _re_msg_label = re.compile(r'^\[ ?(%s) ?\] *' % '|'.join(LOG_LEVELS))
-=======
-    _re_log_level = re.compile('|'.join(r % '|'.join(LOG_LEVELS)
-      for r in [r'^\[ ?(%s) ?\] *', r'^\* ?(%s) ?\* *']))
->>>>>>> 42de4763
-
-    def message(self, message):
-        msg = message.message
-        try:
-            _, brackets, stars, msg = self._re_log_level.split(msg)
-        except ValueError:
-            level = message.level
-        else:
-            level = brackets or stars
-        if not self._is_logged(level):
-            return
-<<<<<<< HEAD
-        self.stream.write("[ ")
-=======
-
-        # select streams to use
-        if level == 'INFO':
-            stream = self._out or sys.__stdout__
-        else:
-            stream = self._err or sys.__stderr__
-        #... and finally write the message
-        stream.write("[ ")
->>>>>>> 42de4763
-        try:
-            color = LOG_LEVEL_COLORS[level]
-        except KeyError:
-            stream.write(level)
-        else:
-<<<<<<< HEAD
-            with Highlighter(color, self.stream) as stream:
-                stream.write(level)
-        self.stream.write(" ]%s %s\n" % (
-=======
-            with Highlighter(color, stream) as hl:
-                hl.write(level)
-        stream.write(" ]%s %s\n" % (
->>>>>>> 42de4763
-          ' ' * (LOG_LEVELS_MAX_WIDTH - len(level)), msg))
-
-    def fail(self, message, *args):
-        self._last_fail_exc = sys.exc_info()
-        AbstractLogger.fail(self, message, *args)
-
-    def register_error_listener(self, listener):
-        pass
-
-    def start_suite(self, suite):
-        pass
-
-    def end_suite(self, suite):
-        pass
-
-    def start_test(self, test):
-        pass
-
-    def end_test(self, test):
-        pass
-
-    def start_keyword(self, kw):
-        pass
-
-    def end_keyword(self, kw):
-        pass+# robotframework-tools
+#
+# Python Tools for Robot Framework and Test Libraries.
+#
+# Copyright (C) 2013-2015 Stefan Zimmermann <zimmermann.code@gmail.com>
+#
+# robotframework-tools is free software: you can redistribute it and/or modify
+# it under the terms of the GNU General Public License as published by
+# the Free Software Foundation, either version 3 of the License, or
+# (at your option) any later version.
+#
+# robotframework-tools is distributed in the hope that it will be useful,
+# but WITHOUT ANY WARRANTY; without even the implied warranty of
+# MERCHANTABILITY or FITNESS FOR A PARTICULAR PURPOSE.  See the
+# GNU General Public License for more details.
+#
+# You should have received a copy of the GNU General Public License
+# along with robotframework-tools. If not, see <http://www.gnu.org/licenses/>.
+
+"""robottools.testrobot.output
+
+.. moduleauthor:: Stefan Zimmermann <zimmermann.code@gmail.com>
+"""
+__all__ = ['Output']
+
+import re
+import sys
+import logging
+
+from robot.output import LOGGER, LEVELS as LOG_LEVELS
+from robot.output.loggerhelper import AbstractLogger
+from robot.output.pyloggingconf import RobotHandler
+
+from .highlighting import Highlighter
+
+
+LOG_LEVELS_MAX_WIDTH = max(map(len, LOG_LEVELS))
+
+
+LOG_LEVEL_COLORS = {
+  'FAIL': 'red',
+  'ERROR': 'red',
+  'WARN': 'yellow',
+  }
+
+
+class LoggingHandler(RobotHandler):
+    def __enter__(self):
+        #HACK: Adapted from robot.output.pyloggingconf.initialize()
+        self._old_logging_raiseExceptions = logging.raiseExceptions
+        logging.raiseExceptions = False
+        logging.getLogger().addHandler(self)
+
+    def __exit__(self, *exc):
+        logging.getLogger().removeHandler(self)
+        logging.raiseExceptions = self._old_logging_raiseExceptions
+        del self._old_logging_raiseExceptions
+
+
+class Output(AbstractLogger):
+    def __init__(self, log_level='INFO'):
+        AbstractLogger.__init__(self, level=log_level)
+        self.logging_handler = LoggingHandler()
+        # streams to be used internally for writing messages
+        # - see self.__enter__() and self.message()
+        self._out = self._err = None
+
+    def set_log_level(self, level):
+        return self.set_level(level)
+
+    def __enter__(self):
+        # save sys.stdout and sys.stderr for writing
+        self._out = sys.stdout
+        self._err = sys.stderr
+        #HACK: Dynamically (un)register Output:
+        LOGGER.disable_message_cache()
+        LOGGER.unregister_console_logger()
+        LOGGER.register_logger(self)
+        # Catch global logging:
+        self.logging_handler.__enter__()
+
+    def __exit__(self, *exc):
+        #HACK:
+        self.logging_handler.__exit__(*exc)
+        LOGGER.unregister_logger(self)
+        # unset internal streams
+        self._out = self._err = None
+
+    _re_log_level = re.compile('|'.join(r % '|'.join(LOG_LEVELS)
+      for r in [r'^\[ ?(%s) ?\] *', r'^\* ?(%s) ?\* *']))
+
+    def message(self, message):
+        msg = message.message
+        try:
+            _, brackets, stars, msg = self._re_log_level.split(msg)
+        except ValueError:
+            level = message.level
+        else:
+            level = brackets or stars
+        if not self._is_logged(level):
+            return
+
+        # select streams to use
+        if level == 'INFO':
+            stream = self._out or sys.__stdout__
+        else:
+            stream = self._err or sys.__stderr__
+        #... and finally write the message
+        stream.write("[ ")
+        try:
+            color = LOG_LEVEL_COLORS[level]
+        except KeyError:
+            stream.write(level)
+        else:
+            with Highlighter(color, stream) as hl:
+                hl.write(level)
+        stream.write(" ]%s %s\n" % (
+          ' ' * (LOG_LEVELS_MAX_WIDTH - len(level)), msg))
+
+    def fail(self, message, *args):
+        self._last_fail_exc = sys.exc_info()
+        AbstractLogger.fail(self, message, *args)
+
+    def register_error_listener(self, listener):
+        pass
+
+    def start_suite(self, suite):
+        pass
+
+    def end_suite(self, suite):
+        pass
+
+    def start_test(self, test):
+        pass
+
+    def end_test(self, test):
+        pass
+
+    def start_keyword(self, kw):
+        pass
+
+    def end_keyword(self, kw):
+        pass